--- conflicted
+++ resolved
@@ -745,11 +745,7 @@
       cluster = new MiniDFSCluster.Builder(conf).numDataNodes(numDatanodes).format(false).build();
       cluster.waitActive();
       fs = (DistributedFileSystem)(cluster.getFileSystem());
-<<<<<<< HEAD
-      fc = FileContext.getFileContext(cluster.getURI());
-=======
       fc = FileContext.getFileContext(cluster.getURI(0));
->>>>>>> f529dfe7
 
       // Saving image without safe mode should fail
       DFSAdmin admin = new DFSAdmin(conf);
@@ -799,11 +795,7 @@
       cluster.waitActive();
       fs = (DistributedFileSystem)(cluster.getFileSystem());
       checkFile(fs, file, replication);
-<<<<<<< HEAD
-      fc = FileContext.getFileContext(cluster.getURI());
-=======
       fc = FileContext.getFileContext(cluster.getURI(0));
->>>>>>> f529dfe7
       assertTrue(fc.getFileLinkStatus(symlink).isSymlink());
     } finally {
       if(fs != null) fs.close();
@@ -811,8 +803,6 @@
     }
   }
   
-<<<<<<< HEAD
-=======
   /* Test case to test CheckpointSignature */
   @SuppressWarnings("deprecation")
   public void testCheckpointSignature() throws IOException {
@@ -892,7 +882,6 @@
     cluster.shutdown();
   }
   
->>>>>>> f529dfe7
   /**
    * Simulate a secondary node failure to transfer image
    * back to the name-node.
